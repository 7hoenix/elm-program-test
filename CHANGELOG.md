--- conflicted
+++ resolved
@@ -2,12 +2,9 @@
 
 New features:
 
+  - `clickButton` can now match `<button>` and `role=button` elements via their `aria-label`
   - added `SimulatedEffect.Navigation.back`
-<<<<<<< HEAD
   - added `ProgramTest.getOutgoingPortValues` for use in advanced helper functions
-=======
-  - `clickButton` can now match `<button>` and `role=button` elements via their `aria-label`
->>>>>>> 6d5925e3
 
 
 ## 3.2.0

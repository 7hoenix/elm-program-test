--- conflicted
+++ resolved
@@ -6,16 +6,12 @@
 
 
 type SimulatedEffect msg
-<<<<<<< HEAD
-    = Task (SimulatedTask msg msg)
+    = None
+    | Batch (List (SimulatedEffect msg))
+    | Task (SimulatedTask msg msg)
     | PortEffect String Json.Encode.Value
     | PushUrl String
     | ReplaceUrl String
-=======
-    = None
-    | Batch (List (SimulatedEffect msg))
-    | Task (SimulatedTask msg msg)
->>>>>>> e85f5fa1
 
 
 type SimulatedTask x a

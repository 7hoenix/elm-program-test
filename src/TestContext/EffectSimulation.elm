module TestContext.EffectSimulation exposing
    ( EffectSimulation
    , SimulationState
    , clearOutgoingPortValues
    , emptySimulationState
    , init
    , outgoingPortValues
    , queueTask
    , stepWorkQueue
    )

import Dict exposing (Dict)
import Fifo exposing (Fifo)
import Json.Encode
import PairingHeap exposing (PairingHeap)
import SimulatedEffect exposing (SimulatedEffect, SimulatedTask)


type alias EffectSimulation msg effect =
    { deconstructEffect : effect -> SimulatedEffect msg
    , workQueue : Fifo (SimulatedTask msg msg)
    , state : SimulationState msg
    , outgoingPortValues : Dict String (List Json.Encode.Value)
    }


init : (effect -> SimulatedEffect msg) -> EffectSimulation msg effect
init f =
    { deconstructEffect = f
    , workQueue = Fifo.empty
    , state = emptySimulationState
    , outgoingPortValues = Dict.empty
    }


type alias SimulationState msg =
    { http : Dict ( String, String ) (SimulatedEffect.HttpRequest msg msg)
    , futureTasks : PairingHeap Int (() -> SimulatedTask msg msg)
    , nowMs : Int
    }


emptySimulationState : SimulationState msg
emptySimulationState =
    { http = Dict.empty
    , futureTasks = PairingHeap.empty
    , nowMs = 0
    }


<<<<<<< HEAD
=======
queueEffect : effect -> EffectSimulation msg effect -> EffectSimulation msg effect
queueEffect effect simulation =
    let
        step e queue =
            case e of
                SimulatedEffect.None ->
                    queue

                SimulatedEffect.Batch effects ->
                    List.foldl step queue effects

                SimulatedEffect.Task t ->
                    Fifo.insert t queue
    in
    { simulation
        | workQueue = step (simulation.deconstructEffect effect) simulation.workQueue
    }


>>>>>>> e85f5fa1
queueTask : SimulatedTask msg msg -> EffectSimulation msg effect -> EffectSimulation msg effect
queueTask task simulation =
    { simulation
        | workQueue = Fifo.insert task simulation.workQueue
    }


stepWorkQueue : EffectSimulation msg effect -> Maybe ( EffectSimulation msg effect, Maybe msg )
stepWorkQueue simulation =
    case Fifo.remove simulation.workQueue of
        ( Nothing, _ ) ->
            Nothing

        ( Just task, rest ) ->
            let
                ( newState, msg ) =
                    simulateTask task simulation.state
            in
            Just
                ( { simulation
                    | workQueue = rest
                    , state = newState
                  }
                , msg
                )


simulateTask : SimulatedTask msg msg -> SimulationState msg -> ( SimulationState msg, Maybe msg )
simulateTask task simulationState =
    case task of
        SimulatedEffect.Succeed msg ->
            ( simulationState, Just msg )

        SimulatedEffect.Fail msg ->
            ( simulationState, Just msg )

        SimulatedEffect.HttpTask request ->
            ( { simulationState
                | http =
                    Dict.insert ( request.method, request.url )
                        request
                        simulationState.http
              }
            , Nothing
            )

        SimulatedEffect.SleepTask delay onResult ->
            ( { simulationState
                | futureTasks =
                    PairingHeap.insert (simulationState.nowMs + round delay) onResult simulationState.futureTasks
              }
            , Nothing
            )


outgoingPortValues : String -> EffectSimulation msg effect -> List Json.Encode.Value
outgoingPortValues portName simulation =
    Dict.get portName simulation.outgoingPortValues
        |> Maybe.withDefault []
        |> List.reverse


clearOutgoingPortValues : String -> EffectSimulation msg effect -> EffectSimulation msg effect
clearOutgoingPortValues portName simulation =
    { simulation | outgoingPortValues = Dict.remove portName simulation.outgoingPortValues }<|MERGE_RESOLUTION|>--- conflicted
+++ resolved
@@ -48,28 +48,6 @@
     }
 
 
-<<<<<<< HEAD
-=======
-queueEffect : effect -> EffectSimulation msg effect -> EffectSimulation msg effect
-queueEffect effect simulation =
-    let
-        step e queue =
-            case e of
-                SimulatedEffect.None ->
-                    queue
-
-                SimulatedEffect.Batch effects ->
-                    List.foldl step queue effects
-
-                SimulatedEffect.Task t ->
-                    Fifo.insert t queue
-    in
-    { simulation
-        | workQueue = step (simulation.deconstructEffect effect) simulation.workQueue
-    }
-
-
->>>>>>> e85f5fa1
 queueTask : SimulatedTask msg msg -> EffectSimulation msg effect -> EffectSimulation msg effect
 queueTask task simulation =
     { simulation
